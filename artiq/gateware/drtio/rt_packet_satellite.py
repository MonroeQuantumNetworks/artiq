"""Real-time packet layer for satellites"""

from migen import *
from migen.genlib.fsm import *

from artiq.gateware.rtio import cri
from artiq.gateware.drtio.rt_serializer import *


class RTPacketSatellite(Module):
    def __init__(self, link_layer):
        self.unknown_packet_type = Signal()
        self.packet_truncated = Signal()

        self.tsc_load = Signal()
        self.tsc_load_value = Signal(64)

        self.reset = Signal(reset=1)
        self.reset_phy = Signal(reset=1)

<<<<<<< HEAD
        self.fifo_space_channel = Signal(16)
        self.fifo_space_update = Signal()
        self.fifo_space = Signal(16)

        # write parameters are stable one cycle before stb is asserted,
        # and when stb is asserted.
        self.write_stb = Signal()
        self.write_timestamp = Signal(64)
        self.write_channel = Signal(16)
        self.write_address = Signal(16)
        self.write_data = Signal(512)

        self.read_channel = Signal(16)
        self.read_readable = Signal()
        self.read_consume = Signal()
        self.read_data = Signal(32)
        self.read_timestamp = Signal(64)
        self.read_overflow = Signal()
        self.read_overflow_ack = Signal()
=======
        self.cri = cri.Interface()
>>>>>>> f3f83174

        # # #

        # RX/TX datapath
        assert len(link_layer.tx_rt_data) == len(link_layer.rx_rt_data)
        assert len(link_layer.tx_rt_data) % 8 == 0
        ws = len(link_layer.tx_rt_data)
        rx_plm = get_m2s_layouts(ws)
        rx_dp = ReceiveDatapath(
            link_layer.rx_rt_frame, link_layer.rx_rt_data, rx_plm)
        self.submodules += rx_dp
        tx_plm = get_s2m_layouts(ws)
        tx_dp = TransmitDatapath(
            link_layer.tx_rt_frame, link_layer.tx_rt_data, tx_plm)
        self.submodules += tx_dp

        # RX write data buffer
        write_data_buffer_load = Signal()
        write_data_buffer_cnt = Signal(max=512//ws+1)
        write_data_buffer = Signal(512)
        self.sync += \
            If(write_data_buffer_load,
                Case(write_data_buffer_cnt,
                     {i: write_data_buffer[i*ws:(i+1)*ws].eq(rx_dp.data_r)
                      for i in range(512//ws)}),
                write_data_buffer_cnt.eq(write_data_buffer_cnt + 1)
            ).Else(
                write_data_buffer_cnt.eq(0)
            )

        # RX->TX
        echo_req = Signal()
        buffer_space_set = Signal()
        buffer_space_req = Signal()
        buffer_space_ack = Signal()
        self.sync += [
            If(buffer_space_ack, buffer_space_req.eq(0)),
            If(buffer_space_set, buffer_space_req.eq(1)),
        ]

        buffer_space_update = Signal()
        buffer_space = Signal(16)
        self.sync += If(buffer_space_update, buffer_space.eq(self.cri.o_buffer_space))

        load_read_request = Signal()
        clear_read_request = Signal()
        read_request_pending = Signal()
        self.sync += [
            If(clear_read_request | self.reset,
                read_request_pending.eq(0)
            ),
            If(load_read_request,
                read_request_pending.eq(1),
            )
        ]

        # RX FSM
        read = Signal()
        self.comb += [
            self.tsc_load_value.eq(
                rx_dp.packet_as["set_time"].timestamp),
            If(load_read_request | read_request_pending,
                self.cri.chan_sel.eq(
                    rx_dp.packet_as["read_request"].channel),
                self.cri.timestamp.eq(
                    rx_dp.packet_as["read_request"].timeout)
            ).Else(
                self.cri.chan_sel.eq(
                    rx_dp.packet_as["write"].channel),
                self.cri.timestamp.eq(
                    rx_dp.packet_as["write"].timestamp)
            ),
            self.cri.o_address.eq(
                rx_dp.packet_as["write"].address),
            self.cri.o_data.eq(
                Cat(rx_dp.packet_as["write"].short_data, write_data_buffer)),
        ]

        reset = Signal()
        reset_phy = Signal()
        self.sync += [
            self.reset.eq(reset),
            self.reset_phy.eq(reset_phy)
        ]

        rx_fsm = FSM(reset_state="INPUT")
        self.submodules += rx_fsm

        ongoing_packet_next = Signal()
        ongoing_packet = Signal()
        self.sync += ongoing_packet.eq(ongoing_packet_next)

        rx_fsm.act("INPUT",
            If(rx_dp.frame_r,
                rx_dp.packet_buffer_load.eq(1),
                If(rx_dp.packet_last,
                    Case(rx_dp.packet_type, {
                        # echo must have fixed latency, so there is no memory
                        # mechanism
                        rx_plm.types["echo_request"]: echo_req.eq(1),
                        rx_plm.types["set_time"]: NextState("SET_TIME"),
                        rx_plm.types["reset"]: NextState("RESET"),
                        rx_plm.types["write"]: NextState("WRITE"),
                        rx_plm.types["buffer_space_request"]: NextState("BUFFER_SPACE"),
                        rx_plm.types["read_request"]: NextState("READ_REQUEST"),
                        "default": self.unknown_packet_type.eq(1)
                    })
                ).Else(
                    ongoing_packet_next.eq(1)
                ),
                If(~rx_dp.frame_r & ongoing_packet,
                    self.packet_truncated.eq(1)
                )
            )
        )
        rx_fsm.act("SET_TIME",
            self.tsc_load.eq(1),
            NextState("INPUT")
        )
        rx_fsm.act("RESET",
            If(rx_dp.packet_as["reset"].phy,
                reset_phy.eq(1)
            ).Else(
                reset.eq(1)
            ),
            NextState("INPUT")
        )

        rx_fsm.act("WRITE",
            If(write_data_buffer_cnt == rx_dp.packet_as["write"].extra_data_cnt,
                self.cri.cmd.eq(cri.commands["write"]),
                NextState("INPUT")
            ).Else(
                write_data_buffer_load.eq(1),
                If(~rx_dp.frame_r,
                    self.packet_truncated.eq(1),
                    NextState("INPUT")
                )
            )
        )
        rx_fsm.act("BUFFER_SPACE",
            buffer_space_set.eq(1),
            buffer_space_update.eq(1),
            NextState("INPUT")
        )

        rx_fsm.act("READ_REQUEST",
            load_read_request.eq(1),
            self.cri.cmd.eq(cri.commands["read"]),
            NextState("INPUT")
        )

        # TX FSM
        tx_fsm = FSM(reset_state="IDLE")
        self.submodules += tx_fsm

        tx_fsm.act("IDLE",
            If(echo_req, NextState("ECHO")),
            If(buffer_space_req, NextState("BUFFER_SPACE")),
            If(read_request_pending,
                If(~self.cri.i_status[2], NextState("READ")),
                If(self.cri.i_status[0], NextState("READ_TIMEOUT")),
                If(self.cri.i_status[1], NextState("READ_OVERFLOW"))
            )
        )

        tx_fsm.act("ECHO",
            tx_dp.send("echo_reply"),
            If(tx_dp.packet_last, NextState("IDLE"))
        )

        tx_fsm.act("BUFFER_SPACE",
            buffer_space_ack.eq(1),
            tx_dp.send("buffer_space_reply", space=buffer_space),
            If(tx_dp.packet_last, NextState("IDLE"))
        )

        tx_fsm.act("READ_TIMEOUT",
            tx_dp.send("read_reply_noevent", overflow=0),
            clear_read_request.eq(1),
            If(tx_dp.packet_last, NextState("IDLE"))
        )
        tx_fsm.act("READ_OVERFLOW",
            tx_dp.send("read_reply_noevent", overflow=1),
            clear_read_request.eq(1),
            If(tx_dp.packet_last,
                NextState("IDLE")
            )
        )
        tx_fsm.act("READ",
            tx_dp.send("read_reply",
                       timestamp=self.cri.i_timestamp,
                       data=self.cri.i_data),
            clear_read_request.eq(1),
            If(tx_dp.packet_last,
                NextState("IDLE")
            )
        )<|MERGE_RESOLUTION|>--- conflicted
+++ resolved
@@ -18,29 +18,7 @@
         self.reset = Signal(reset=1)
         self.reset_phy = Signal(reset=1)
 
-<<<<<<< HEAD
-        self.fifo_space_channel = Signal(16)
-        self.fifo_space_update = Signal()
-        self.fifo_space = Signal(16)
-
-        # write parameters are stable one cycle before stb is asserted,
-        # and when stb is asserted.
-        self.write_stb = Signal()
-        self.write_timestamp = Signal(64)
-        self.write_channel = Signal(16)
-        self.write_address = Signal(16)
-        self.write_data = Signal(512)
-
-        self.read_channel = Signal(16)
-        self.read_readable = Signal()
-        self.read_consume = Signal()
-        self.read_data = Signal(32)
-        self.read_timestamp = Signal(64)
-        self.read_overflow = Signal()
-        self.read_overflow_ack = Signal()
-=======
         self.cri = cri.Interface()
->>>>>>> f3f83174
 
         # # #
 
