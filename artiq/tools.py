--- conflicted
+++ resolved
@@ -25,9 +25,6 @@
     return d
 
 
-<<<<<<< HEAD
-def file_import(filename, prefix="file_import_"):
-=======
 def elide(s, maxlen):
     elided = False
     if len(s) > maxlen:
@@ -63,8 +60,7 @@
         return r
 
 
-def file_import(filename):
->>>>>>> ceb18d05
+def file_import(filename, prefix="file_import_"):
     linecache.checkcache(filename)
 
     modname = filename
